// Copyright 2023 National Technology & Engineering Solutions of Sandia, LLC (NTESS).
// Under the terms of Contract DE-NA0003525 with NTESS, the U.S. Government retains
// certain rights in this software.

package igorserver

import (
	"fmt"
	"net/http"
	"sort"
	"strings"

	zl "github.com/rs/zerolog"

	"igor2/internal/pkg/common"
)

const (
	PowerOff   = "off"
	PowerOn    = "on"
	PowerCycle = "cycle"
)

// Ensures the selected power command is recognized and spelled correctly (on/off/cycle, case-insenstive).
func checkPowerCmdSyntax(cmd string) error {
	c := strings.TrimSpace(strings.ToLower(cmd))
	if !(c == PowerOn || c == PowerOff || c == PowerCycle) {
		return fmt.Errorf("power command '%s' not recognized", c)
	}
	return nil
}

// Maps the power command parameters to a list of hosts and checks permissions to ensure the user
// can actually issue a power command for those hosts.
func checkPowerParams(powerParams map[string]interface{}, r *http.Request) (string, []string, int, error) {

	cmd := strings.ToLower(powerParams["cmd"].(string))

	var err error
	var hostNames []string

	if hostExpr, hok := powerParams["hosts"].(string); hok {
<<<<<<< HEAD
		hostList, err := common.SplitList(hostExpr)
		if err != nil {
=======
		if tempHostNames, listErr := common.SplitList(hostExpr); listErr != nil {
>>>>>>> d7ea12ed
			return cmd, nil, http.StatusNotFound, err
		} else {
			if hList, ghStatus, ghErr := getHostsTx(tempHostNames, true); ghErr != nil {
				return cmd, nil, ghStatus, ghErr
			} else {
				hostNames = hostNamesOfHosts(hList)
			}
		}
<<<<<<< HEAD
		sort.Slice(hostList, func(i, j int) bool {
			return hostList[i] < hostList[j]
=======

		sort.Slice(hostNames, func(i, j int) bool {
			return hostNames[i] < hostNames[j]
>>>>>>> d7ea12ed
		})
		hosts, status, err := getHostsTx(hostList, true)
		if err != nil {
			return cmd, nil, status, err
		}
		hostNames = hostNamesOfHosts(hosts)

	} else if resName, rok := powerParams["resName"].(string); rok {

		queryParams := map[string]interface{}{"name": resName}
		if res, rrErr := dbReadReservationsTx(queryParams, nil); rrErr != nil {
			return cmd, nil, http.StatusInternalServerError, rrErr
		} else {
			if len(res) == 1 {
				hostNames = hostNamesOfHosts(res[0].Hosts)
			} else {
				return cmd, nil, http.StatusNotFound, fmt.Errorf("reservation '%s' not found", resName)
			}
		}
	} else {
		// because we validate params earlier in the call chain we should never reach this code
		return cmd, nil, http.StatusInternalServerError, fmt.Errorf("no parameter specifying hosts or reservations")
	}

	user := getUserFromContext(r)

	authInfo, err := user.getAuthzInfo()
	if err != nil {
		return cmd, hostNames, http.StatusInternalServerError, err
	}

	for _, h := range hostNames {
		powerPerm, _ := NewPermission(NewPermissionString(PermPowerAction, h))
		if !authInfo.IsPermitted(powerPerm) {
			return cmd, hostNames, http.StatusForbidden, fmt.Errorf("user attempted power command on %v but does not have permission to run power commands on host %v", hostNames, h)
		}
	}

	return cmd, hostNames, http.StatusOK, nil
}

// Runs the actual power command for the service that controls host power options.
func doPowerHosts(action string, hostList []string, clog *zl.Logger) (int, error) {

	clog.Info().Msgf("running power operation '%s' on node(s) %v", action, hostList)

	switch action {
	case PowerOff:

		if DEVMODE {
			devUpdatePowerMap(PowerOff, hostList)
			return http.StatusOK, nil
		}

		if igor.ExternalCmds.PowerOff == "" {
			return http.StatusInternalServerError, fmt.Errorf("power-off configuration missing")
		}

		if err := runAll(igor.ExternalCmds.PowerOff, hostList); err != nil {
			return http.StatusInternalServerError, err
		}

	case PowerCycle:

		if DEVMODE {
			devUpdatePowerMap(PowerOn, hostList)
			return http.StatusOK, nil
		}

		var useDefaultCycleCmd = true
		var oioFlag = ""

		if igor.ExternalCmds.PowerCycle == "" && igor.ExternalCmds.PowerOff == "" {
			return http.StatusInternalServerError, fmt.Errorf("power-cycle and power-off configuration missing")
		}

		if strings.HasPrefix(igor.ExternalCmds.PowerCycle, "ipmitool") {
			// ipmitool may not turn a node on as part of a cycle command if it is off to start with
			// so default to using two commands, first off then on
			logger.Debug().Msg("for ipmitool, using power on/off commands instead of cycle")
			useDefaultCycleCmd = false
		}

		if strings.HasPrefix(igor.ExternalCmds.PowerCycle, "ipmipower") &&
			!strings.Contains(igor.ExternalCmds.PowerCycle, "--on-if-off") {
			// if ipmipower is being used and the cycle command doesn't include --on-if-off"
			// then append it to the command
			logger.Debug().Msg("adding on-if-off flag to ipmipower command")
			oioFlag = " --on-if-off"
		}

		if useDefaultCycleCmd {

			if igor.ExternalCmds.PowerCycle == "" {
				return http.StatusInternalServerError, fmt.Errorf("power-cycle configuration missing")
			}

			if err := runAll(igor.ExternalCmds.PowerCycle+oioFlag, hostList); err != nil {
				return http.StatusInternalServerError, err
			}
			// if power cycle command works on its own, we can return from this point
			return http.StatusOK, nil

		} else {

			if igor.ExternalCmds.PowerOff == "" {
				return http.StatusInternalServerError, fmt.Errorf("power-off configuration missing")
			}

			if err := runAll(igor.ExternalCmds.PowerOff, hostList); err != nil {
				return http.StatusInternalServerError, err
			}
		}

		fallthrough // assuming power-off is used in place of power-cycle, execute next case

	case PowerOn:

		if DEVMODE {
			devUpdatePowerMap(PowerOn, hostList)
			return http.StatusOK, nil
		}

		if igor.ExternalCmds.PowerOn == "" {
			return http.StatusInternalServerError, fmt.Errorf("power-on configuration missing")
		}

		if err := runAll(igor.ExternalCmds.PowerOn, hostList); err != nil {
			return http.StatusInternalServerError, err
		}

	default:
		return http.StatusBadRequest, fmt.Errorf("invalid power operation : %s", action)
	}

	return http.StatusOK, nil
}

// powerOffResNodes explicitly sends the power 'off' command to the nodes of a deleted/expired reservation.
func powerOffResNodes(reservation *Reservation) error {
	hostnames := hostNamesOfHosts(reservation.Hosts)
	if _, pErr := doPowerHosts(PowerOff, hostnames, &logger); pErr != nil {
		return fmt.Errorf("problem powering off hosts %v for end of reservation '%s': %v", hostnames, reservation.Name, pErr)
	}
	return nil
}

func devUpdatePowerMap(action string, hostNames []string) {
	powerMapMU.Lock()
	for _, h := range hostNames {
		powerVal := false
		if action == PowerOn {
			powerVal = true
		}
		powerMap[h] = &powerVal
	}
	powerMapMU.Unlock()
}<|MERGE_RESOLUTION|>--- conflicted
+++ resolved
@@ -40,12 +40,7 @@
 	var hostNames []string
 
 	if hostExpr, hok := powerParams["hosts"].(string); hok {
-<<<<<<< HEAD
-		hostList, err := common.SplitList(hostExpr)
-		if err != nil {
-=======
 		if tempHostNames, listErr := common.SplitList(hostExpr); listErr != nil {
->>>>>>> d7ea12ed
 			return cmd, nil, http.StatusNotFound, err
 		} else {
 			if hList, ghStatus, ghErr := getHostsTx(tempHostNames, true); ghErr != nil {
@@ -54,20 +49,10 @@
 				hostNames = hostNamesOfHosts(hList)
 			}
 		}
-<<<<<<< HEAD
-		sort.Slice(hostList, func(i, j int) bool {
-			return hostList[i] < hostList[j]
-=======
 
 		sort.Slice(hostNames, func(i, j int) bool {
 			return hostNames[i] < hostNames[j]
->>>>>>> d7ea12ed
 		})
-		hosts, status, err := getHostsTx(hostList, true)
-		if err != nil {
-			return cmd, nil, status, err
-		}
-		hostNames = hostNamesOfHosts(hosts)
 
 	} else if resName, rok := powerParams["resName"].(string); rok {
 
